--- conflicted
+++ resolved
@@ -33,11 +33,7 @@
     """
 
     def complement(self):
-<<<<<<< HEAD
-        """Define the complement of the passed lightcurve."""
-=======
         """Return the logical complement of the original lightcurve."""
->>>>>>> 91cfa81f
         return LogicalLightCurve.create(np.invert(self.data),
                                         header = self.header)
 
