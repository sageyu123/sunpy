skip-check: &skip-check
  name: Check for [ci skip]
  command: bash .circleci/early_exit.sh

apt-run: &apt-install
  name: Install apt packages
  command: |
    apt update
    apt install -y graphviz build-essential

docs-install: &docs-install
  name: Install Python dependencies
  command: |
    pip install -r requirements/docs.txt

image-conda-run: &image-conda-install
  name: Install Python dependencies for figure tests
  command: |
    conda env create -f sunpy/tests/figure_tests_env_py36.yml

image-run: &image-tests
  name: Run image tests
  command: |
    conda env list
    source activate sunpy-figure-tests-3.6
    python setup.py test --figure-only --coverage
    pip install codecov
    codecov

version: 2
jobs:
  egg-info-36:
    docker:
      - image: circleci/python:3.6
    steps:
      - checkout
      - run: python setup.py egg_info

  figure-tests-36:
    docker:
      - image: continuumio/miniconda3
    steps:
      - checkout
      - run: *skip-check
      - run: *apt-install
      - run: *image-conda-install
      - run: *image-tests

  astropy-time:
    docker:
      - image: continuumio/miniconda3
        environment:
            COLUMNS=180
    steps:
      - restore_cache:
          keys: sample-data-v1

      - checkout
      - run: *apt-install
      - run: *docs-install
      # Copy and paste this line for every submodule for which the tests pass
      - run: conda install openjpeg
      - run: python -m "sunpy.data.sample"
      - run: python setup.py test -P time
      - run: python setup.py test -P physics
      - run: python setup.py test -P coordinates
      - run: python setup.py test -P roi
      - run: python setup.py test -P map
      - run: python setup.py test -P timeseries

  astropy-time-online:
    docker:
      - image: continuumio/miniconda3
        environment:
            COLUMNS=180
    steps:
      - restore_cache:
          keys: sample-data-v1

      - checkout
      - run: *apt-install
      - run: *docs-install
      - run: conda install openjpeg
      - run: pip install pytest-xdist
      - run: python -m "sunpy.data.sample"
      - run: python setup.py test -P util --online
      - run: python setup.py test -P database --online
<<<<<<< HEAD
      - run: python setup.py test -P net --online --parallel 4

=======
      - run:
          name: net tests
          command: python setup.py test -P net --online
          no_output_timeout: 30m
>>>>>>> 35fb1fec

  html-docs:
    docker:
      - image: continuumio/miniconda3
    steps:
      - restore_cache:
          keys: sample-data-v1

      - checkout
      - run: *skip-check
      - run: *apt-install
      - run: *docs-install
      - run: python setup.py build_docs -w
      - store_artifacts:
          path: docs/_build/html

      - run:
          name: "Built documentation is available at:"
          command: DOCS_URL="${CIRCLE_BUILD_URL}/artifacts/${CIRCLE_NODE_INDEX}/${CIRCLE_WORKING_DIRECTORY/#\~/$HOME}/docs/_build/html/index.html"; echo $DOCS_URL

      - save_cache:
          key: sample-data-v1
          paths:
            - ~/sunpy/data/sample_data


workflows:
  version: 2

  egg-info:
    jobs:
      - egg-info-36

  time-tests:
    jobs:
      - astropy-time
      - astropy-time-online

  figure-tests:
    jobs:
      - figure-tests-36

  test-documentation:
    jobs:
      - html-docs


notify:
  webhooks:
    - url: https://giles.cadair.com/circleci<|MERGE_RESOLUTION|>--- conflicted
+++ resolved
@@ -85,15 +85,11 @@
       - run: python -m "sunpy.data.sample"
       - run: python setup.py test -P util --online
       - run: python setup.py test -P database --online
-<<<<<<< HEAD
       - run: python setup.py test -P net --online --parallel 4
-
-=======
       - run:
           name: net tests
           command: python setup.py test -P net --online
           no_output_timeout: 30m
->>>>>>> 35fb1fec
 
   html-docs:
     docker:
