--- conflicted
+++ resolved
@@ -633,17 +633,11 @@
 
     """
     if columns is None:
-<<<<<<< HEAD
         columns = ['id', 'observation_time_start', 'observation_time_end',
                    'instrument', 'source', 'provider', 'physobs', 'wavemin',
                    'wavemax', 'path', 'fileid', 'tags', 'starred',
                    'download_time', 'size']
-=======
-        columns = ['id', 'hdu_index', 'observation_time_start', 'observation_time_end',
-                    'instrument', 'source', 'provider', 'physobs', 'wavemin',
-                    'wavemax', 'path', 'fileid', 'tags', 'starred',
-                    'download_time', 'size']
->>>>>>> 09ae65b8
+
     data = []
     for entry in database_entries:
         row = []
